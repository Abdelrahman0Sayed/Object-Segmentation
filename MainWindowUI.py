--- conflicted
+++ resolved
@@ -50,10 +50,6 @@
         self.ui.spinBoxPosY.valueChanged.connect(self.set_contour)
         self.ui.spinBoxRadius.valueChanged.connect(self.set_contour)
         self.ui.btnApplySnake.clicked.connect(self.apply_snake)
-<<<<<<< HEAD
-        self.ui.btnApplyHough.clicked.connect(self.apply_hough_transform)
-
-=======
         self.ui.btnApplyEdgeDetection.clicked.connect(self.applyEdgeDetection)
 
     
@@ -68,7 +64,6 @@
             print(lowThreshold)
 
             pub.sendMessage("detect edges", image=self.image ,sigmaValue=sigmaValue, highThreshold=highThreshold, lowThreshold=lowThreshold)
->>>>>>> 7ed2769f
         
         except Exception as e:
             logging.error(f"Error applying edge detection algorithm: {e}")
