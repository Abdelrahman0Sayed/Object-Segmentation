--- conflicted
+++ resolved
@@ -57,6 +57,7 @@
         self.ui.spinBoxRadius.valueChanged.connect(self.set_contour)
         self.ui.btnApplySnake.clicked.connect(self.apply_snake)
         self.ui.btnApplyEdgeDetection.clicked.connect(self.applyEdgeDetection)
+        self.ui.btnApplyHough.clicked.connect(self.apply_hough_transform)
 
     
     def applyEdgeDetection(self):
@@ -65,7 +66,6 @@
             highThreshold = self.ui.sliderHighThreshold.value()
             lowThreshold = self.ui.sliderLowThreshold.value()
 
-<<<<<<< HEAD
             print(sigmaValue)
             print(highThreshold)
             print(lowThreshold)
@@ -78,16 +78,7 @@
 
     def _init_modes(self):
         if "tabSnakeContour" == self.ui.tabWidget.currentWidget().objectName():
-=======
-    def on_tab_changed(self, index):
-        """Handle tab widget changes"""
-        current_tab = self.ui.tabWidget.currentWidget().objectName()
-        
-        if current_tab == "tabSnakeContour":
->>>>>>> 52d2484b
             self.init_snake_mode()
-        elif current_tab == "tabHoughTransform":
-            self.init_hough_mode()
 
 
     def init_snake_mode(self):
@@ -109,8 +100,7 @@
             self.ui.spinBoxRadius.setValue(min(width, height) // 4)
             self.set_contour()
 
-<<<<<<< HEAD
-=======
+
     def _init_modes(self):
         if "tabSnakeContour" == self.ui.tabWidget.currentWidget().objectName():
             self.init_snake_mode()
@@ -242,7 +232,6 @@
             self.ui.stackedWidgetShapeParams.setCurrentIndex(1)
         elif shape_type == "Ellipse":
             self.ui.stackedWidgetShapeParams.setCurrentIndex(2)
->>>>>>> 52d2484b
 
     def _setup_mouse_tracking(self):
         # Enable mouse tracking on the image label
@@ -382,12 +371,9 @@
         image_y = max(0, min(image_y, img_height - 1))
         
         return (image_x, image_y)
-<<<<<<< HEAD
-
-
-=======
+
+
     
->>>>>>> 52d2484b
     def set_contour(self):
         center = (self.ui.spinBoxPosX.value(), self.ui.spinBoxPosY.value())
         radius = self.ui.spinBoxRadius.value()
